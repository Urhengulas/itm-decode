[package]
name = "itm-decode"
version = "0.1.5"
authors = [
        "Viktor Sonesten <v@tmplt.dev>",
]
edition = "2018"
readme = "README.md"
repository = "https://github.com/tmplt/itm-decode"
license = "MIT OR Apache-2.0"
description = "A sans-I/O library for decoding ITM and DWT packets"
homepage = "https://github.com/tmplt/itm-decode"

# See more keys and their definitions at https://doc.rust-lang.org/cargo/reference/manifest.html

[dependencies]
bitmatch = "0.1.1"
<<<<<<< HEAD
bitvec = "0.21.0"
funty = "=1.2.0"

# only required by itm-decode executable
=======
bitvec = "0.19.4"
funty = "=1.1.0"
>>>>>>> eff09f1e
anyhow = "1.0"
structopt = "0.3"

[lib]
name = "itm_decode"

[[bin]]
name = "itm-decode"<|MERGE_RESOLUTION|>--- conflicted
+++ resolved
@@ -15,15 +15,10 @@
 
 [dependencies]
 bitmatch = "0.1.1"
-<<<<<<< HEAD
-bitvec = "0.21.0"
-funty = "=1.2.0"
+bitvec = "0.19.4"
+funty = "=1.1.0"
 
 # only required by itm-decode executable
-=======
-bitvec = "0.19.4"
-funty = "=1.1.0"
->>>>>>> eff09f1e
 anyhow = "1.0"
 structopt = "0.3"
 
